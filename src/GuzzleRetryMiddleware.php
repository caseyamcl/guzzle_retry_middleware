--- conflicted
+++ resolved
@@ -14,21 +14,13 @@
  * ------------------------------------------------------------------
  */
 
-declare(strict_types=1);
-
 namespace GuzzleRetry;
 
-use Closure;
-use DateTime;
 use GuzzleHttp\Exception\BadResponseException;
 use GuzzleHttp\Exception\ConnectException;
 use GuzzleHttp\Promise\Promise;
 use Psr\Http\Message\RequestInterface;
 use Psr\Http\Message\ResponseInterface;
-use function call_user_func;
-use function GuzzleHttp\Promise\rejection_for;
-use function in_array;
-use function is_callable;
 
 /**
  * Retry After Middleware
@@ -93,9 +85,9 @@
      * <code>$handlerStack->push(GuzzleRetryMiddleware::factory());</code>
      *
      * @param array $defaultOptions
-     * @return Closure
-     */
-    public static function factory(array $defaultOptions = []): callable
+     * @return \Closure
+     */
+    public static function factory(array $defaultOptions = [])
     {
         return function (callable $handler) use ($defaultOptions) {
             return new static($handler, $defaultOptions);
@@ -119,7 +111,7 @@
      * @param array $options
      * @return Promise
      */
-    public function __invoke(RequestInterface $request, array $options): Promise
+    public function __invoke(RequestInterface $request, array $options)
     {
         // Combine options with defaults specified by this middleware
         $options = array_replace($this->defaultOptions, $options);
@@ -148,7 +140,7 @@
      * @param array $options
      * @return callable
      */
-    protected function onFulfilled(RequestInterface $request, array $options): callable
+    protected function onFulfilled(RequestInterface $request, array $options)
     {
         return function (ResponseInterface $response) use ($request, $options) {
             return $this->shouldRetryHttpResponse($options, $response)
@@ -167,7 +159,7 @@
      * @param array $options
      * @return callable
      */
-    protected function onRejected(RequestInterface $request, array $options): callable
+    protected function onRejected(RequestInterface $request, array $options)
     {
         return function ($reason) use ($request, $options) {
             // If was bad response exception, test if we retry based on the response headers
@@ -184,19 +176,16 @@
             }
 
             // If made it here, then we have decided not to retry the request
-            return rejection_for($reason);
+            return \GuzzleHttp\Promise\rejection_for($reason);
         };
     }
 
-    /**
-     * @param ConnectException $e
-     * @param array $options
-     * @return bool
-     */
-    protected function shouldRetryConnectException(ConnectException $e, array $options): bool
+    protected function shouldRetryConnectException(ConnectException $e, array $options)
     {
         switch (true) {
             case $options['retry_enabled'] === false:
+                return false;
+
             case $this->countRemainingRetries($options) === 0:
                 return false;
 
@@ -222,19 +211,24 @@
      * @param ResponseInterface|null $response
      * @return bool  TRUE if the response should be retried, FALSE if not
      */
-    protected function shouldRetryHttpResponse(array $options, ResponseInterface $response): bool
+    protected function shouldRetryHttpResponse(array $options, ResponseInterface $response)
     {
         $statuses = array_map('\intval', (array) $options['retry_on_status']);
 
         switch (true) {
             case $options['retry_enabled'] === false:
+                return false;
+
             case $this->countRemainingRetries($options) === 0:
+                return false;
+
+            // No Retry-After header, and it is required?  Give up
             case (! $response->hasHeader('Retry-After') && $options['retry_only_if_retry_after_header']):
                 return false;
 
             // Conditions met; see if status code matches one that can be retried
             default:
-                return in_array($response->getStatusCode(), $statuses, true);
+                return \in_array($response->getStatusCode(), $statuses, true);
         }
     }
 
@@ -243,7 +237,7 @@
      * @param array $options
      * @return int
      */
-    protected function countRemainingRetries(array $options): int
+    protected function countRemainingRetries(array $options)
     {
         $retryCount  = isset($options['retry_count']) ? (int) $options['retry_count'] : 0;
 
@@ -262,9 +256,9 @@
      * @param RequestInterface $request
      * @param array $options
      * @param ResponseInterface|null $response
-     * @return Promise
-     */
-    protected function doRetry(RequestInterface $request, array $options, ResponseInterface $response = null): Promise
+     * @return
+     */
+    protected function doRetry(RequestInterface $request, array $options, ResponseInterface $response = null)
     {
         // Increment the retry count
         ++$options['retry_count'];
@@ -274,11 +268,7 @@
 
         // Callback?
         if ($options['on_retry_callback']) {
-<<<<<<< HEAD
-            call_user_func(
-=======
             \call_user_func_array(
->>>>>>> eac7c7bc
                 $options['on_retry_callback'],
                 [
                     (int) $options['retry_count'],
@@ -291,18 +281,13 @@
         }
 
         // Delay!
-        usleep(((int) $delayTimeout) * 1000000);
+        usleep($delayTimeout * 1000000);
 
         // Return
         return $this($request, $options);
     }
 
-    /**
-     * @param array $options
-     * @param ResponseInterface $response
-     * @return ResponseInterface
-     */
-    protected function returnResponse(array $options, ResponseInterface $response): ResponseInterface
+    protected function returnResponse(array $options, ResponseInterface $response)
     {
         if ($options['expose_retry_header'] === false
             || $options['retry_count'] === 0
@@ -323,10 +308,10 @@
      * @param array $options
      * @return float  Delay timeout, in seconds
      */
-    protected function determineDelayTimeout(array $options, ResponseInterface $response = null): float
-    {
-        if (is_callable($options['default_retry_multiplier'])) {
-            $defaultDelayTimeout = (float) call_user_func(
+    protected function determineDelayTimeout(array $options, ResponseInterface $response = null)
+    {
+        if (\is_callable($options['default_retry_multiplier'])) {
+            $defaultDelayTimeout = (float) \call_user_func(
                 $options['default_retry_multiplier'],
                 $options['retry_count'],
                 $response
@@ -354,14 +339,14 @@
      * @param string $headerValue
      * @return float|null  The number of seconds to wait, or NULL if unsuccessful (invalid header)
      */
-    protected function deriveTimeoutFromHeader(string $headerValue): ?float
+    protected function deriveTimeoutFromHeader($headerValue)
     {
         // The timeout will either be a number or a HTTP-formatted date,
         // or seconds (integer)
-        if (trim($headerValue) === (string) $headerValue) {
-            return (float) trim($headerValue);
-        } elseif ($date = DateTime::createFromFormat(self::DATE_FORMAT, trim($headerValue))) {
-            return (float) $date->format('U') - time();
+        if ((string) (int) trim($headerValue) === $headerValue) {
+            return (int) trim($headerValue);
+        } elseif ($date = \DateTime::createFromFormat(self::DATE_FORMAT, trim($headerValue))) {
+            return (int) $date->format('U') - time();
         }
 
         return null;
